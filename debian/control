--- conflicted
+++ resolved
@@ -1,39 +1,8 @@
-<<<<<<< HEAD
-Source: pb-blockdevs
+Source: pb-blockdev
 Section: python
 Priority: extra
 Maintainer: Frank Brehm <frank.brehm@profitbricks.com>
 Uploaders: Benjamin Drung <benjamin.drung@profitbricks.com>
-Build-Depends: debhelper (>= 7.0.50~),
-               ghostscript,
-               help2man,
-               python-all,
-               python-argparse,
-               python-docutils,
-               python-epydoc,
-               python-pb-base (>= 0.3.5),
-               texlive-latex-base,
-               texlive-latex-extra
-Standards-Version: 3.9.5
-Homepage: http://git.pb.local/gitweb/?p=python/pb-blockdev.git
-Vcs-Browser: http://git.pb.local/gitweb/?p=python/pb-blockdev.git
-Vcs-Git: git+ssh://git.pb.local/srv/git/python/pb-blockdev.git
-
-Package: python-pb-blockdevs
-Architecture: all
-Depends: dmsetup,
-         python-argparse,
-         python-pb-base (>= 0.3.5),
-         ${misc:Depends},
-         ${python:Depends}
-Breaks: profitbricks-python-blockdevs (<< 0.2.3-2~)
-Replaces: profitbricks-python-blockdevs (<< 0.2.3-2~)
-Description: ProfitBricks python modules for blockdevice wrapper classes
-=======
-Source: pb-blockdev
-Section: python
-Priority: extra
-Maintainer: Frank Brehm <frank.brehm@profitbricks.com>
 Build-Depends: debhelper (>= 7.0.50~),
                python-epydoc,
                python-docutils,
@@ -46,9 +15,10 @@
                python3-all,
                help2man,
                python-parted
-Standards-Version: 3.8.4
-Vcs-Git: git+ssh://git.profitbricks.localdomain/srv/git/python/pb-blockdev.git
-Vcs-Browser: http://git.profitbricks.localdomain/gitweb/?p=python/pb-blockdev.git;a=summary
+Standards-Version: 3.9.5
+Homepage: http://git.pb.local/gitweb/?p=python/pb-blockdev.git
+Vcs-Browser: http://git.pb.local/gitweb/?p=python/pb-blockdev.git
+Vcs-Git: git+ssh://git.pb.local/srv/git/python/pb-blockdev.git
 X-Python-Version: >=2.6
 X-Python3-Version: >=3.2
 
@@ -63,22 +33,9 @@
 Breaks: profitbricks-python-blockdevs (<< 0.4.0-1~)
 Replaces: profitbricks-python-blockdevs (<< 0.4.0-1~)
 Description: Python modules for blockdevice wrapper classes
->>>>>>> 417ad5c6
  This package provides wrapper classes for different block devices
  found under /sys/block on a Linux machine.
 
-<<<<<<< HEAD
-Package: python-pb-blockdevs-doc
-Architecture: all
-Section: doc
-Depends: ${misc:Depends}
-Suggests: pdf-viewer, python-pb-blockdevs (= ${binary:Version}), www-browser
-Breaks: profitbricks-python-blockdevs-doc (<< 0.2.3-2~)
-Replaces: profitbricks-python-blockdevs-doc (<< 0.2.3-2~)
-Description: ProfitBricks python modules for blockdevice wrapper classes - documentation
- This package provides wrapper classes for different block devices
- found under /sys/block inon a Linux machine.
-=======
 Package: python3-pb-blockdev
 Architecture: all
 Depends: python-argparse,
@@ -86,7 +43,7 @@
          dmsetup,
          python-parted,
          ${misc:Depends},
-         ${python:Depends}
+         ${python3:Depends}
 Description: Python3 modules for blockdevice wrapper classes
  This package provides wrapper classes for different block devices
  found under /sys/block on a Linux machine.
@@ -103,35 +60,20 @@
 Description: Python modules for blockdevice wrapper classes
  This package provides wrapper classes for different block devices
  found under /sys/block on a Linux machine.
->>>>>>> 417ad5c6
  .
  This package contains the documentation in HTML and PDF format.
 
 Package: profitbricks-python-blockdevs
-<<<<<<< HEAD
-Depends: python-pb-blockdevs (= ${binary:Version}), ${misc:Depends}
-Architecture: all
-Section: oldlibs
-=======
 Architecture: all
 Section: oldlibs
 Depends: python-pb-blockdev, ${misc:Depends}
->>>>>>> 417ad5c6
 Description: transitional dummy package
  This is a transitional dummy package. It can safely be removed.
 
 Package: profitbricks-python-blockdevs-doc
-<<<<<<< HEAD
-Depends: python-pb-blockdevs-doc (= ${binary:Version}), ${misc:Depends}
-Architecture: all
-Section: oldlibs
-Description: transitional dummy package
- This is a transitional dummy package. It can safely be removed.
-=======
 Architecture: all
 Section: oldlibs
 Depends: python-pb-blockdev-doc,
          ${misc:Depends}
 Description: transitional dummy package
  This is a transitional dummy package. It can safely be removed.
->>>>>>> 417ad5c6
