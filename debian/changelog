<<<<<<< HEAD
profitbricks-python-blockdevs (0.4.2-1) unstable; urgency=low

  * Added megaraid modules under pb_blockdev/megaraid/
  * Added test/test_megaraid.py
  * Added bin/megaraid-pds and bin/megaraid-lds

 -- Frank Brehm <frank.brehm@profitbricks.com>  Thu, 21 Nov 2013 19:22:51 +0100

profitbricks-python-blockdevs (0.4.1-1) unstable; urgency=low

  * Translations for i18n into german completed
  * Added pb_blockdev/megaraid/__init__.py

 -- Frank Brehm <frank.brehm@profitbricks.com>  Thu, 21 Nov 2013 18:22:13 +0100
=======
pb-blockdev (0.4.1-2) stable; urgency=low

  * Version bump
  * Declared for stable

 -- Frank Brehm <frank.brehm@profitbricks.com>  Fri, 04 Jul 2014 16:05:11 +0200

pb-blockdev (0.4.1-1) unstable; urgency=low

  * Version bump
  * renamed packages
  * Refactored debian build structure

 -- Frank Brehm <frank.brehm@profitbricks.com>  Fri, 04 Jul 2014 14:35:05 +0200

pb-blockdevs (0.2.3-2) wheezy; urgency=medium

  * Remove unused {pre,post}{inst,rm} scripts.
  * Switch to dpkg-source 3.0 (quilt) format.
  * Disable DH_VERBOSE.
  * Simplify debian/rules.
  * Rename profitbricks-python-base to python-pb-base.
  * Rename profitbricks-python-blockdevs to python-pb-blockdevs.
  * Change section from admin to python.
  * Add Homepage field pointing to gitweb.
  * Depend on python-all. Drop dependency on python-support and mount.
  * Bump Standard-Version to 3.9.5 (no changes required).
  * Rename source package to pb-blockdevs.

 -- Benjamin Drung <benjamin.drung@profitbricks.com>  Mon, 12 May 2014 16:47:12 +0200
>>>>>>> a0831fa4

profitbricks-python-blockdevs (0.4.0-1) unstable; urgency=low

  * Version bump minor version
  * Added pb_blockdev/hbtl.py
  * Added pb_blockdev/scsi_host.py
  * Added test/test_scsi_host.py

 -- Frank Brehm <frank.brehm@profitbricks.com>  Thu, 21 Nov 2013 14:38:28 +0100

profitbricks-python-blockdevs (0.3.5-1) unstable; urgency=low

  * Added properties default_mknod_uid, default_mknod_gid and
    default_mknod_mode to BlockDevice in pb_blockdev/base.py
  * Added method mknod() to BlockDevice in pb_blockdev/base.py
  * Added unittest to test creating a block device file.

 -- Frank Brehm <frank.brehm@profitbricks.com>  Tue, 11 Jun 2013 11:49:18 +0200

profitbricks-python-blockdevs (0.3.4-1) unstable; urgency=low

  * Added properties and methods dor pb_blockdev/disk.py to discover
    partition tables with py-parted

 -- Frank Brehm <frank.brehm@profitbricks.com>  Mon, 10 Jun 2013 11:23:14 +0200

profitbricks-python-blockdevs (0.3.3-1) unstable; urgency=low

  * New module pb_blockdev/disk.py for class 'Disk' for partitioned
    disks and classes.
  * Read partition table on discovering disk

 -- Frank Brehm <frank.brehm@profitbricks.com>  Fri, 24 May 2013 18:23:15 +0200

profitbricks-python-blockdevs (0.3.2-1) unstable; urgency=low

  * New method remove() for DeviceMapperDevice in pb_blockdev/dm.py
  * Prepared modules for i18n
  * Added and integrated xtract-xlate-msgs.sh
  * Added i18n infrastructure
  * Added and integrated pb_blockdev/translate.py

 -- Frank Brehm <frank.brehm@profitbricks.com>  Wed, 17 Apr 2013 13:14:53 +0200

profitbricks-python-blockdevs (0.3.1-1) unstable; urgency=low

  * New method wipe() for BlockDevice in pb_blockdev/base.py
  * New error classes DmSuspendError, DmResumeError, DmTableGetError,
    DmTableSetError, DmRemoveError and DmCreationError in
    pb_blockdev/dm.py
  * New property table and new metod get_table() for DeviceMapperDevice
    in pb_blockdev/dm.py
  * New metods suspend() and resume() for DeviceMapperDevice in
    pb_blockdev/dm.py

 -- Frank Brehm <frank.brehm@profitbricks.com>  Fri, 12 Apr 2013 00:59:46 +0200

profitbricks-python-blockdevs (0.3.0-1) unstable; urgency=low

  * Version bump
  * Declared for unstable

 -- Frank Brehm <frank.brehm@profitbricks.com>  Mon, 11 Feb 2013 16:20:09 +0100

profitbricks-python-blockdevs (0.2.3-1) stable; urgency=low

  * Version bump
  * Declared for stable
  * Minor changes on increase-version.sh

 -- Frank Brehm <frank.brehm@profitbricks.com>  Mon, 11 Feb 2013 16:18:54 +0100

profitbricks-python-blockdevs (0.2.2-1) unstable; urgency=low

  * Version bump
  * Added parameter short to all as_dict() methods

 -- Frank Brehm <frank.brehm@profitbricks.com>  Mon, 11 Feb 2013 15:29:19 +0100

profitbricks-python-blockdevs (0.2.1-1) unstable; urgency=low

  * Version bump

 -- Frank Brehm <frank.brehm@profitbricks.com>  Thu, 22 Nov 2012 18:36:38 +0100

profitbricks-python-blockdevs (0.2.0-1) unstable; urgency=low

  * Version bump

 -- Frank Brehm <frank.brehm@profitbricks.com>  Thu, 22 Nov 2012 14:32:25 +0100

profitbricks-python-blockdevs (0.1.6-1) unstable; urgency=low

  * Version bump

 -- Frank Brehm <frank.brehm@profitbricks.com>  Wed, 21 Nov 2012 17:41:37 +0100

profitbricks-python-blockdevs (0.1.5-1) unstable; urgency=low

  * Version bump

 -- Frank Brehm <frank.brehm@profitbricks.com>  Wed, 21 Nov 2012 12:41:29 +0100

profitbricks-python-blockdevs (0.1.4-1) unstable; urgency=low

  * Version bump

 -- Frank Brehm <frank.brehm@profitbricks.com>  Tue, 20 Nov 2012 17:59:22 +0100

profitbricks-python-blockdevs (0.1.3-1) unstable; urgency=low

  * Version bump
  * Added retrieving of statistic data of a block device

 -- Frank Brehm <frank.brehm@profitbricks.com>  Tue, 20 Nov 2012 17:04:22 +0100

profitbricks-python-blockdevs (0.1.2-1) unstable; urgency=low

  * Version bump

 -- Frank Brehm <frank.brehm@profitbricks.com>  Mon, 19 Nov 2012 19:12:41 +0100

profitbricks-python-blockdevs (0.1.1-2) unstable; urgency=low

  * Version bump
  * Declared for unstable

 -- Frank Brehm <frank.brehm@profitbricks.com>  Mon, 19 Nov 2012 17:20:07 +0100

profitbricks-python-blockdevs (0.1.1-1) stable; urgency=low

  * Version bump
  * Declared for stable

 -- Frank Brehm <frank.brehm@profitbricks.com>  Mon, 19 Nov 2012 17:19:21 +0100

profitbricks-python-blockdevs (0.1.0-2) unstable; urgency=low

  * Version bump

 -- Frank Brehm <frank.brehm@profitbricks.com>  Mon, 19 Nov 2012 17:11:06 +0100

profitbricks-python-blockdevs (0.1.0-1) unstable; urgency=low

  * Initial

 -- Frank Brehm <frank.brehm@profitbricks.com>  Mon, 19 Nov 2012 16:32:29 +0100<|MERGE_RESOLUTION|>--- conflicted
+++ resolved
@@ -1,4 +1,3 @@
-<<<<<<< HEAD
 profitbricks-python-blockdevs (0.4.2-1) unstable; urgency=low
 
   * Added megaraid modules under pb_blockdev/megaraid/
@@ -13,7 +12,7 @@
   * Added pb_blockdev/megaraid/__init__.py
 
  -- Frank Brehm <frank.brehm@profitbricks.com>  Thu, 21 Nov 2013 18:22:13 +0100
-=======
+
 pb-blockdev (0.4.1-2) stable; urgency=low
 
   * Version bump
@@ -44,7 +43,6 @@
   * Rename source package to pb-blockdevs.
 
  -- Benjamin Drung <benjamin.drung@profitbricks.com>  Mon, 12 May 2014 16:47:12 +0200
->>>>>>> a0831fa4
 
 profitbricks-python-blockdevs (0.4.0-1) unstable; urgency=low
 
